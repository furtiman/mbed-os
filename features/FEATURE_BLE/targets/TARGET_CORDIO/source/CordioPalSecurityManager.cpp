/* mbed Microcontroller Library
 * Copyright (c) 2018-2018 ARM Limited
 *
 * Licensed under the Apache License, Version 2.0 (the "License");
 * you may not use this file except in compliance with the License.
 * You may obtain a copy of the License at
 *
 *     http://www.apache.org/licenses/LICENSE-2.0
 *
 * Unless required by applicable law or agreed to in writing, software
 * distributed under the License is distributed on an "AS IS" BASIS,
 * WITHOUT WARRANTIES OR CONDITIONS OF ANY KIND, either express or implied.
 * See the License for the specific language governing permissions and
 * limitations under the License.
 */

#include <string.h>

#include "CordioPalSecurityManager.h"
#include "dm_api.h"
#include "smp_api.h"
#include "wsf_os.h"

namespace ble {
namespace pal {
namespace vendor {
namespace cordio {

CordioSecurityManager::CordioSecurityManager() :
    ::ble::pal::SecurityManager(),
    _use_default_passkey(false),
    _default_passkey(0),
    _lesc_keys_generated(false),
    _public_key_x()
{

}

CordioSecurityManager::~CordioSecurityManager()
{

}

////////////////////////////////////////////////////////////////////////////
// SM lifecycle management
//

ble_error_t CordioSecurityManager::initialize()
{
    // reset local state
    _use_default_passkey = false;
    _default_passkey = 0;
    _lesc_keys_generated = false;

#if 0
    // FIXME: need help from the stack or local calculation
    // generate a new set of keys
    DmSecGenerateEccKeyReq();
#endif

    return BLE_ERROR_NONE;
}

ble_error_t CordioSecurityManager::terminate()
{
    return BLE_ERROR_NONE;
}

ble_error_t CordioSecurityManager::reset()
{
    initialize();
    return BLE_ERROR_NONE;
}

////////////////////////////////////////////////////////////////////////////
// Resolving list management
//

uint8_t CordioSecurityManager::read_resolving_list_capacity()
{
    // FIXME: Implement with privacy support.
    return 0;
}

ble_error_t CordioSecurityManager::add_device_to_resolving_list(
    advertising_peer_address_type_t peer_identity_address_type,
    const address_t &peer_identity_address,
    const irk_t &peer_irk
) {
    // FIXME: Implement with privacy support.
    return BLE_ERROR_NOT_IMPLEMENTED;
}

ble_error_t CordioSecurityManager::remove_device_from_resolving_list(
    advertising_peer_address_type_t peer_identity_address_type,
    const address_t& peer_identity_address
) {
    // FIXME: Implement with privacy support.
    return BLE_ERROR_NOT_IMPLEMENTED;
}

ble_error_t CordioSecurityManager::clear_resolving_list()
{
    // FIXME: Implement with privacy support.
    return BLE_ERROR_NOT_IMPLEMENTED;
}

////////////////////////////////////////////////////////////////////////////
// Feature support
//

// FIXME: Enable when new function available in the pal.
#if 0
ble_error_t CordioSecurityManager::set_secure_connections_support(
    bool enabled, bool secure_connections_only
) {
    // secure connection support is enabled automatically at the stack level.
    if (secure_connections_only) {
        pSmpCfg->auth |= SMP_AUTH_SC_FLAG;
    } else {
        pSmpCfg->auth &= ~SMP_AUTH_SC_FLAG;
    }
    return BLE_ERROR_NONE;
}
#endif

ble_error_t CordioSecurityManager::get_secure_connections_support(
    bool &enabled
) {
    // FIXME: should depend of the controller
    enabled = false;
    return BLE_ERROR_NONE;
}

////////////////////////////////////////////////////////////////////////////
// Security settings
//

ble_error_t CordioSecurityManager::set_authentication_timeout(
    connection_handle_t connection, uint16_t timeout_in_10ms
) {
    DmWriteAuthPayloadTimeout(connection, timeout_in_10ms);
    return BLE_ERROR_NONE;
}

ble_error_t CordioSecurityManager::get_authentication_timeout(
    connection_handle_t connection, uint16_t &timeout_in_10ms
) {
    // FIXME: Is it usefull to add dynamic timeout management for all connections ?
    return BLE_ERROR_NOT_IMPLEMENTED;
}

ble_error_t CordioSecurityManager::slave_security_request(
    connection_handle_t connection,
    AuthenticationMask authentication
) {
    DmSecSlaveReq(connection, authentication.value());
    return BLE_ERROR_NONE;
}

////////////////////////////////////////////////////////////////////////////
// Encryption
//

ble_error_t CordioSecurityManager::enable_encryption(
    connection_handle_t connection,
    const ltk_t &ltk,
    const rand_t &rand,
    const ediv_t &ediv,
    bool mitm
) {
    dmSecLtk_t sec_ltk;
    memcpy(sec_ltk.key, ltk.data(), ltk.size());
    memcpy(sec_ltk.rand, rand.data(), rand.size());
    memcpy(&sec_ltk.ediv, ediv.data(), ediv.size());

    DmSecEncryptReq(
        connection,
        mitm ? DM_SEC_LEVEL_ENC_AUTH : DM_SEC_LEVEL_ENC,
        &sec_ltk
    );

    return BLE_ERROR_NONE;
}

ble_error_t CordioSecurityManager::enable_encryption(
    connection_handle_t connection,
    const ltk_t &ltk,
    bool mitm
) {
    dmSecLtk_t sec_ltk = { 0 };
    memcpy(sec_ltk.key, ltk.data(), ltk.size());

    DmSecEncryptReq(
        connection,
        DM_SEC_LEVEL_ENC_LESC,
        &sec_ltk
    );


    return BLE_ERROR_NONE;
}

ble_error_t CordioSecurityManager::encrypt_data(
    const byte_array_t<16> &key,
    encryption_block_t &data
) {
    return BLE_ERROR_NOT_IMPLEMENTED;
}

////////////////////////////////////////////////////////////////////////////
// Privacy
//

ble_error_t CordioSecurityManager::set_private_address_timeout(
    uint16_t timeout_in_seconds
) {
    DmPrivSetResolvablePrivateAddrTimeout(timeout_in_seconds);
    return BLE_ERROR_NONE;
}

////////////////////////////////////////////////////////////////////////////
// Keys
//

ble_error_t CordioSecurityManager::set_ltk(
    connection_handle_t connection,
    const ltk_t& ltk,
    bool mitm,
    bool secure_connections
) {
    uint8_t security_level = DM_SEC_LEVEL_NONE;
    if (secure_connections) {
        security_level = DM_SEC_LEVEL_ENC_LESC;
    } else if(mitm) {
        security_level = DM_SEC_LEVEL_ENC_AUTH;
    } else {
        security_level = DM_SEC_LEVEL_ENC;
    }

    DmSecLtkRsp(
        connection,
        /* key found */ true,
        /* sec level */ security_level,
        const_cast<uint8_t*>(ltk.data())
    );
    return BLE_ERROR_NONE;
}

ble_error_t CordioSecurityManager::set_ltk_not_found(
    connection_handle_t connection
) {
    DmSecLtkRsp(
        connection,
        /* key found */ false,
        /* sec level */ DM_SEC_LEVEL_NONE,
        NULL
    );

    return BLE_ERROR_NONE;
}

ble_error_t CordioSecurityManager::set_irk(const irk_t& irk)
{
    DmSecSetLocalIrk(const_cast<uint8_t*>(irk.data()));
    return BLE_ERROR_NONE;
}

ble_error_t CordioSecurityManager::set_csrk(const csrk_t& csrk)
{
    DmSecSetLocalCsrk(const_cast<uint8_t*>(csrk.data()));
    return BLE_ERROR_NONE;
}

////////////////////////////////////////////////////////////////////////////
// Global parameters
//

ble_error_t CordioSecurityManager::set_display_passkey(passkey_num_t passkey)
{
    if (passkey) {
        _use_default_passkey = true;
        _default_passkey = passkey;
    } else {
        _use_default_passkey = false;
    }
    return BLE_ERROR_NONE;
}

ble_error_t CordioSecurityManager::set_io_capability(io_capability_t io_capability)
{
    pSmpCfg->ioCap = io_capability.value();
    return BLE_ERROR_NONE;
}

ble_error_t CordioSecurityManager::set_encryption_key_requirements(
    uint8_t min_encryption_key_size,
    uint8_t max_encryption_key_size
) {
    if ((min_encryption_key_size < 7) || (min_encryption_key_size > 16) ||
        (min_encryption_key_size > max_encryption_key_size)) {
        return BLE_ERROR_INVALID_PARAM;
    }

    pSmpCfg->minKeyLen = min_encryption_key_size;
    pSmpCfg->maxKeyLen = max_encryption_key_size;

    return BLE_ERROR_NONE;
}

////////////////////////////////////////////////////////////////////////////
// Authentication
//

ble_error_t CordioSecurityManager::send_pairing_request(
    connection_handle_t connection,
    bool oob_data_flag,
    AuthenticationMask authentication_requirements,
    KeyDistribution initiator_dist,
    KeyDistribution responder_dist
) {
    DmSecPairReq(
        connection,
        oob_data_flag,
        authentication_requirements.value(),
        initiator_dist.value(),
        responder_dist.value()
    );

    return BLE_ERROR_NONE;
}

ble_error_t CordioSecurityManager::send_pairing_response(
    connection_handle_t connection,
    bool oob_data_flag,
    AuthenticationMask authentication_requirements,
    KeyDistribution initiator_dist,
    KeyDistribution responder_dist
) {
    DmSecPairRsp(
        connection,
        oob_data_flag,
        authentication_requirements.value(),
        initiator_dist.value(),
        responder_dist.value()
    );

    return BLE_ERROR_NONE;
}

ble_error_t CordioSecurityManager::cancel_pairing(
    connection_handle_t connection, pairing_failure_t reason
) {
    DmSecCancelReq(connection, reason.value());
    return BLE_ERROR_NONE;
}

ble_error_t CordioSecurityManager::get_random_data(byte_array_t<8> &random_data)
{
    SecRand(random_data.buffer(), random_data.size());
    return BLE_ERROR_NOT_IMPLEMENTED;
}

////////////////////////////////////////////////////////////////////////////
// MITM
//

ble_error_t CordioSecurityManager::passkey_request_reply(
    connection_handle_t connection, passkey_num_t passkey
) {
    DmSecAuthRsp(
        connection,
        /* datalength */ 3,
        reinterpret_cast<uint8_t*>(&passkey)
    );

    return BLE_ERROR_NONE;
}

ble_error_t CordioSecurityManager::legacy_pairing_oob_request_reply(
    connection_handle_t connection,
    const oob_tk_t &oob_data
) {
    DmSecAuthRsp(
        connection,
        /* data length */16,
        const_cast<uint8_t*>(oob_data.data())
    );

    return BLE_ERROR_NONE;
}

ble_error_t CordioSecurityManager::confirmation_entered(
    connection_handle_t connection, bool confirmation
) {
    DmSecCompareRsp(connection, confirmation);
    return BLE_ERROR_NONE;
}

// FIXME: remove when declaration from the stack is available
extern "C" void DmSecKeypressReq(dmConnId_t connId, uint8_t keypressType);

ble_error_t CordioSecurityManager::send_keypress_notification(
    connection_handle_t connection, Keypress_t keypress
) {
    DmSecKeypressReq(connection, keypress);
    return BLE_ERROR_NONE;
}

<<<<<<< HEAD
ble_error_t CordioSecurityManager::generate_secure_connections_oob() {
=======
ble_error_t CordioSecurityManager::generate_secure_connections_oob(
    connection_handle_t connection
) {
    // Note: this is not tie to a connection; only one oob value is present in
    // the pal.

    uint8_t oobLocalRandom[SMP_RAND_LEN];
    SecRand(oobLocalRandom, SMP_RAND_LEN);
    DmSecCalcOobReq(oobLocalRandom, _public_key_x);

>>>>>>> 27ff79c6
    return BLE_ERROR_NOT_IMPLEMENTED;
}

ble_error_t CordioSecurityManager::secure_connections_oob_request_reply(
    connection_handle_t connection,
    const oob_lesc_value_t &local_random,
    const oob_lesc_value_t &peer_random,
    const oob_confirm_t &peer_confirm
) {
    dmSecLescOobCfg_t oob_config = { 0 };

    memcpy(oob_config.localRandom, local_random.data(), local_random.size());
    // FIXME:
    // memcpy(oob_config.localConfirm, ?, ?);
    memcpy(oob_config.peerRandom, peer_random.data(), peer_random.size());
    memcpy(oob_config.peerConfirm, peer_confirm.data(), peer_confirm.size());

    DmSecSetOob(connection, &oob_config);
    DmSecAuthRsp(connection, 0, NULL);

    return BLE_ERROR_NONE;
}

CordioSecurityManager& CordioSecurityManager::get_security_manager()
{
    static CordioSecurityManager _security_manager;
    return _security_manager;
}

bool CordioSecurityManager::sm_handler(const wsfMsgHdr_t* msg) {
    CordioSecurityManager& self = get_security_manager();
    SecurityManager::EventHandler* handler = self.get_event_handler();

    if ((msg == NULL) || (handler == NULL)) {
        return false;
    }

    switch (msg->event) {
        case DM_SEC_PAIR_CMPL_IND: {
            dmSecPairCmplIndEvt_t* evt = (dmSecPairCmplIndEvt_t*) msg;
            // Note: authentication and bonding flags present in the auth field
            handler->on_pairing_completed(evt->hdr.param);
            return true;
        }

        case DM_SEC_PAIR_FAIL_IND: {
            connection_handle_t connection = msg->param;
            uint8_t status = msg->status;

            if (status >= pairing_failure_t::PASSKEY_ENTRY_FAILED &&
                status <= pairing_failure_t::CROSS_TRANSPORT_KEY_DERIVATION_OR_GENERATION_NOT_ALLOWED) {
                handler->on_pairing_error(
                    connection,
                    (pairing_failure_t::type) status
                );
            } else if (status == SMP_ERR_MEMORY) {
                // note: report the error as an unspecified error
                handler->on_pairing_error(
                    connection,
                    pairing_failure_t::UNSPECIFIED_REASON
                );
            } else if (msg->status == SMP_ERR_TIMEOUT) {
                handler->on_pairing_timed_out(connection);
            } else {
                // note: report the error as an unspecified error
                handler->on_pairing_error(
                    connection,
                    pairing_failure_t::UNSPECIFIED_REASON
                );
            }
            return true;
        }

        case DM_SEC_ENCRYPT_IND: {
            dmSecEncryptIndEvt_t* evt = (dmSecEncryptIndEvt_t*) msg;
            // note: the field usingLtk of the message indicates if an LTK was
            // used to encrypt the link
            // FIXME: How to indicate the level of encryption ?
            handler->on_link_encryption_result(evt->hdr.param, link_encryption_t::ENCRYPTED);
            return true;
        }

        case DM_SEC_ENCRYPT_FAIL_IND: {
            // note: msg->status contains the encryption failure status
            handler->on_link_encryption_result(msg->param, link_encryption_t::NOT_ENCRYPTED);
            return true;
        }

        case DM_SEC_AUTH_REQ_IND: {
            dmSecAuthReqIndEvt_t* evt = (dmSecAuthReqIndEvt_t*) msg;
            connection_handle_t connection = evt->hdr.param;

            if (evt->oob) {
                // FIXME: Nothing in the API indicates if smp or sc OOB are
                // requested.
                // To set secure connection OOB:
                //   - DmSecSetOob(connection, oob_data)
                //   - DmSecAuthRsp(connection, 0, NULL)
                handler->on_legacy_pairing_oob_request(connection);
            } else if (evt->display) {
                if (get_security_manager()._use_default_passkey) {
                    handler->on_passkey_display(
                        connection,
                        get_security_manager()._default_passkey
                    );
                    DmSecAuthRsp(
                        connection,
                        /* data length */ SMP_PIN_LEN,
                        reinterpret_cast<uint8_t*>(&(get_security_manager()._default_passkey))
                    );
                } else {
                    /* generate random passkey, limit to 6 digit max */
                    passkey_num_t passkey;
                    SecRand((uint8_t *) &passkey, sizeof(passkey));
                    passkey %= 1000000;
                    handler->on_passkey_display(connection, passkey);
                    DmSecAuthRsp(
                        connection, SMP_PIN_LEN, reinterpret_cast<uint8_t*>(&passkey)
                    );
                }
            } else {
                handler->on_passkey_request(connection);
            }
            return true;
        }

        case DM_SEC_KEY_IND: {
            // NOTE: also report security level and encryption key len
            dmSecKeyIndEvt_t* evt = (dmSecKeyIndEvt_t*) msg;
            connection_handle_t connection = evt->hdr.param;

            switch(evt->type) {
                case DM_KEY_LOCAL_LTK:
                    handler->on_keys_distributed_local_ltk(
                        connection,
                        ltk_t(reinterpret_cast<uint8_t*>(evt->keyData.ltk.key))
                    );

                    handler->on_keys_distributed_local_ediv_rand(
                        connection,
                        ediv_t(reinterpret_cast<uint8_t*>(&(evt->keyData.ltk.ediv))),
                        evt->keyData.ltk.rand
                    );
                    break;

                case DM_KEY_PEER_LTK:
                    handler->on_keys_distributed_ltk(
                        connection,
                        ltk_t(reinterpret_cast<uint8_t*>(evt->keyData.ltk.key))
                    );

                    handler->on_keys_distributed_ediv_rand(
                        connection,
                        ediv_t(reinterpret_cast<uint8_t*>(&(evt->keyData.ltk.ediv))),
                        evt->keyData.ltk.rand
                    );
                    break;

                case DM_KEY_IRK:
                    handler->on_keys_distributed_bdaddr(
                        connection,
                        (advertising_peer_address_type_t::type) evt->keyData.irk.addrType,
                        evt->keyData.irk.bdAddr
                    );

                    handler->on_keys_distributed_irk(
                        connection,
                        irk_t(reinterpret_cast<uint8_t*>(evt->keyData.irk.key))
                    );
                    break;

                case DM_KEY_CSRK:
                    handler->on_keys_distributed_csrk(
                        connection, evt->keyData.csrk.key
                    );
                    break;
            }

            return true;
        }

        case DM_SEC_LTK_REQ_IND: {
            uint8_t null_rand[HCI_RAND_LEN] = { 0 };
            hciLeLtkReqEvt_t* evt = (hciLeLtkReqEvt_t*) msg;

            if (evt->encDiversifier == 0 &&
                memcmp(evt->randNum, null_rand, sizeof(null_rand))) {
                handler->on_ltk_request(
                    evt->hdr.param
                );
            } else {
                handler->on_ltk_request(
                    evt->hdr.param,
                    reinterpret_cast<uint8_t*>(&evt->encDiversifier),
                    evt->randNum
                );
            }
            return true;
        }

        case DM_SEC_PAIR_IND: {
            dmSecPairIndEvt_t* evt = (dmSecPairIndEvt_t*) msg;
            handler->on_pairing_request(
                /* connection */ evt->hdr.param,
                evt->oob,
                evt->auth,
                evt->iKeyDist,
                evt->rKeyDist
            );
            return true;
        }

        case DM_SEC_SLAVE_REQ_IND: {
            dmSecPairIndEvt_t* evt = (dmSecPairIndEvt_t*) msg;
            handler->on_slave_security_request(
                /* connection */ evt->hdr.param,
                evt->auth
            );
            return true;
        }

        case DM_SEC_CALC_OOB_IND: {
            dmSecOobCalcIndEvt_t* evt = (dmSecOobCalcIndEvt_t*) msg;
            handler->on_secure_connections_oob_generated(
                evt->hdr.param,
                evt->random,
                evt->confirm
            );
            return true;
        }

        case DM_SEC_ECC_KEY_IND: {
            secEccMsg_t* evt = (secEccMsg_t*) msg;
            DmSecSetEccKey(&evt->data.key);
            memcpy(self._public_key_x, evt->data.key.pubKey_x, sizeof(_public_key_x));
            self._lesc_keys_generated = true;
            return true;
        }

        case DM_SEC_COMPARE_IND: {
            dmSecCnfIndEvt_t* evt = (dmSecCnfIndEvt_t*) msg;
            handler->on_passkey_display(
                /* connection */ evt->hdr.param,
                DmSecGetCompareValue(evt->confirm)
            );
            handler->on_confirmation_request(/* connection */ evt->hdr.param);
            return true;
        }

        case DM_SEC_KEYPRESS_IND: {
            dmSecKeypressIndEvt_t* evt = (dmSecKeypressIndEvt_t*) msg;
            handler->on_keypress_notification(
                /* connection */ evt->hdr.param,
                (Keypress_t) evt->notificationType
            );
            return true;
        }

        default:
            return false;
    }
}


} // cordio
} // vendor
} // pal
} // ble
<|MERGE_RESOLUTION|>--- conflicted
+++ resolved
@@ -407,21 +407,12 @@
     return BLE_ERROR_NONE;
 }
 
-<<<<<<< HEAD
+
 ble_error_t CordioSecurityManager::generate_secure_connections_oob() {
-=======
-ble_error_t CordioSecurityManager::generate_secure_connections_oob(
-    connection_handle_t connection
-) {
-    // Note: this is not tie to a connection; only one oob value is present in
-    // the pal.
-
     uint8_t oobLocalRandom[SMP_RAND_LEN];
     SecRand(oobLocalRandom, SMP_RAND_LEN);
     DmSecCalcOobReq(oobLocalRandom, _public_key_x);
-
->>>>>>> 27ff79c6
-    return BLE_ERROR_NOT_IMPLEMENTED;
+    return BLE_ERROR_NONE;
 }
 
 ble_error_t CordioSecurityManager::secure_connections_oob_request_reply(
