#!/usr/bin/env python
"""
mbed SDK
Copyright (c) 2011-2013 ARM Limited

Licensed under the Apache License, Version 2.0 (the "License");
you may not use this file except in compliance with the License.
You may obtain a copy of the License at

    http://www.apache.org/licenses/LICENSE-2.0

Unless required by applicable law or agreed to in writing, software
distributed under the License is distributed on an "AS IS" BASIS,
WITHOUT WARRANTIES OR CONDITIONS OF ANY KIND, either express or implied.
See the License for the specific language governing permissions and
limitations under the License.
"""
import sys
from os.path import join, abspath, dirname, exists
ROOT = abspath(join(dirname(__file__), ".."))
sys.path.insert(0, ROOT)

from shutil import move

from workspace_tools.paths import *
from workspace_tools.utils import mkdir, cmd
from workspace_tools.export import export, setup_user_prj


USR_PRJ_NAME = "myapp"
USER_PRJ = join(EXPORT_WORKSPACE, USR_PRJ_NAME)
USER_SRC = join(USER_PRJ, "src")


def setup_test_user_prj():
    if exists(USER_PRJ):
        print 'Test user project already generated...'
        return

    setup_user_prj(USER_PRJ, join(TEST_DIR, "rtos", "mbed", "basic"), [join(LIB_DIR, "rtos")])

    # FAKE BUILD URL
    open(join(USER_SRC, "mbed.bld"), 'w').write("http://mbed.org/users/mbed_official/code/mbed/builds/976df7c37ad5\n")


def fake_build_url_resolver(url):
    # FAKE BUILD URL: Ignore the URL, always return the path to the mbed library
    return {'path':MBED_LIBRARIES, 'name':'mbed'}


def test_export(toolchain, target, expected_error=None):
    if toolchain is None and target is None:
        base_dir = join(EXPORT_TMP, "zip")
    else:
        base_dir = join(EXPORT_TMP, toolchain, target)
    temp_dir = join(base_dir, "temp")
    mkdir(temp_dir)

    zip_path, report = export(USER_PRJ, USR_PRJ_NAME, toolchain, target, base_dir, temp_dir, False, None, fake_build_url_resolver)

    if report['success']:
        move(zip_path, join(EXPORT_DIR, "export_%s_%s.zip" % (toolchain, target)))
        print "[OK]"
    else:
        if expected_error is None:
            print '[ERRROR] %s' % report['errormsg']
        else:
            if (zip_path is None) and (expected_error in report['errormsg']):
                print '[OK]'
            else:
                print '[ERROR]'
                print '    zip:', zip_path
                print '    msg:', report['errormsg']


if __name__ == '__main__':
    setup_test_user_prj()
<<<<<<< HEAD
    exportlist = [
=======

    for toolchain, target in [
            ('zip', 'LPC1768'),
            
>>>>>>> 16156f52
            ('emblocks', 'LPC1768'),
            ('emblocks', 'LPC1549'),
            ('emblocks', 'LPC1114'),
            ('emblocks', 'LPC11U35_401'),
            ('emblocks', 'LPC11U35_501'),
            ('emblocks', 'LPCCAPPUCCINO'),
            ('emblocks', 'LPC2368'),
            ('emblocks', 'STM32F407'),
            ('emblocks', 'DISCO_F100RB'),
            ('emblocks', 'DISCO_F051R8'),
            ('emblocks', 'DISCO_F407VG'),
            ('emblocks', 'DISCO_F303VC'),
            ('emblocks', 'NRF51822'),
            ('emblocks', 'NUCLEO_F401RE'),
            ('emblocks', 'NUCLEO_F411RE'),
            ('emblocks', 'MTS_MDOT_F405RG'),
            ('emblocks', 'MTS_MDOT_F411RE'),

            ('coide', 'KL05Z'),
            ('coide', 'KL25Z'),
            ('coide', 'LPC1768'),
            ('coide', 'ARCH_PRO'),
            ('coide', 'DISCO_F407VG'),
            ('coide', 'NUCLEO_F401RE'),
            ('coide', 'NUCLEO_F411RE'),
            ('coide', 'DISCO_F429ZI'),
            ('coide', 'NUCLEO_F334R8'),
            ('coide', 'MTS_MDOT_F405RG'),
            ('coide', 'MTS_MDOT_F411RE'),

            ('uvision', 'LPC1768'),
            ('uvision', 'LPC11U24'),
            ('uvision', 'KL25Z'),
            ('uvision', 'LPC1347'),
            ('uvision', 'LPC1114'),
            ('uvision', 'LPC4088'),
            ('uvision', 'LPC4088_DM'),
            ('uvision', 'LPC4337'),
            ('uvision', 'HRM1017'),

            ('uvision', 'NUCLEO_F030R8'),
            ('uvision', 'NUCLEO_F070RB'),
            ('uvision', 'NUCLEO_F072RB'),
            ('uvision', 'NUCLEO_F091RC'),
            ('uvision', 'NUCLEO_F103RB'),
            ('uvision', 'NUCLEO_F302R8'),
            ('uvision', 'NUCLEO_F303RE'),
            ('uvision', 'NUCLEO_F334R8'),
            ('uvision', 'NUCLEO_F401RE'),
            ('uvision', 'NUCLEO_F411RE'),
            ('uvision', 'NUCLEO_L053R8'),
            ('uvision', 'NUCLEO_L073RZ'),
            ('uvision', 'NUCLEO_L152RE'),
            ('uvision', 'MTS_MDOT_F405RG'),
            ('uvision', 'MAXWSNENV'),
            ('uvision', 'MAX32600MBED'),

            ('lpcxpresso', 'LPC1768'),
            ('lpcxpresso', 'LPC4088'),
            ('lpcxpresso', 'LPC4088_DM'),
            ('lpcxpresso', 'LPC1114'),
            ('lpcxpresso', 'LPC11U35_401'),
            ('lpcxpresso', 'LPC11U35_501'),
            ('lpcxpresso', 'LPCCAPPUCCINO'),
            ('lpcxpresso', 'LPC1549'),
            ('lpcxpresso', 'LPC11U68'),
            # Linux path: /home/emimon01/bin/gcc-cs/bin/
            # Windows path: "C:/Program Files (x86)/CodeSourcery/Sourcery_CodeBench_Lite_for_ARM_EABI/bin/"
            ('codesourcery', 'LPC1768'),

            # Linux path: /home/emimon01/bin/gcc-arm/bin/
            # Windows path: C:/arm-none-eabi-gcc-4_7/bin/
            ('gcc_arm', 'LPC1768'),
            ('gcc_arm', 'LPC4088_DM'),
            ('gcc_arm', 'LPC1549'),
            ('gcc_arm', 'LPC1114'),
            ('gcc_arm', 'LPC11U35_401'),
            ('gcc_arm', 'LPC11U35_501'),
            ('gcc_arm', 'LPCCAPPUCCINO'),
            ('gcc_arm', 'LPC2368'),
<<<<<<< HEAD
            ('gcc_arm', 'LPC2460'),
=======
            ('gcc_arm', 'LPC824'),
            ('gcc_arm', 'SSCI824'),
>>>>>>> 16156f52

            ('gcc_arm', 'STM32F407'),
            ('gcc_arm', 'DISCO_F100RB'),
            ('gcc_arm', 'DISCO_F051R8'),
            ('gcc_arm', 'DISCO_F407VG'),
            ('gcc_arm', 'DISCO_F303VC'),
            ('gcc_arm', 'NRF51822'),
            ('gcc_arm', 'HRM1017'),
            ('gcc_arm', 'NUCLEO_F401RE'),
            ('gcc_arm', 'NUCLEO_F411RE'),
            ('gcc_arm', 'DISCO_F429ZI'),
            ('gcc_arm', 'NUCLEO_F334R8'),
            ('gcc_arm', 'MAX32600MBED'),
            ('gcc_arm', 'MTS_MDOT_F405RG'),
            ('gcc_arm', 'MTS_MDOT_F411RE'),
            ('gcc_arm', 'RZ_A1H'),
            ('gcc_arm', 'MAXWSNENV'),
            ('gcc_arm', 'MAX32600MBED'),

            ('ds5_5', 'LPC1768'), ('ds5_5', 'LPC11U24'),

            ('iar', 'LPC1768'),
            ('iar', 'LPC4088_DM'),
            ('iar', 'LPC1347'),

            ('iar', 'NUCLEO_F030R8'),
            ('iar', 'NUCLEO_F070RB'),
            ('iar', 'NUCLEO_F072RB'),
            ('iar', 'NUCLEO_F091RC'),
            ('iar', 'NUCLEO_F302R8'),
            ('iar', 'NUCLEO_F303RE'),
            ('iar', 'NUCLEO_F334R8'),
            ('iar', 'NUCLEO_F401RE'),
            ('iar', 'NUCLEO_F411RE'),
            ('iar', 'NUCLEO_L053R8'),
            ('iar', 'NUCLEO_L073RZ'),
            ('iar', 'NUCLEO_L152RE'),
            ('iar', 'STM32F407'),
            ('iar', 'MTS_MDOT_F405RG'),
            ('iar', 'MTS_MDOT_F411RE'),
            ('iar', 'MAXWSNENV'),
            ('iar', 'MAX32600MBED'),

<<<<<<< HEAD
            (None, None) ]
#   print exportlist
    test_export('gcc_arm', 'LPC2460')
    for (toolchain, target) in exportlist :
	print '\n=== Exporting to "%s::%s" ===' % (toolchain, target)
	test_export(toolchain, target)
=======
            # Removed following item to avoid script error
            #(None, None),
        ]:
        print '\n=== Exporting to "%s::%s" ===' % (toolchain, target)
        test_export(toolchain, target)
>>>>>>> 16156f52

    print "\n=== Test error messages ==="
    test_export('lpcxpresso', 'LPC11U24', expected_error='lpcxpresso')<|MERGE_RESOLUTION|>--- conflicted
+++ resolved
@@ -75,14 +75,9 @@
 
 if __name__ == '__main__':
     setup_test_user_prj()
-<<<<<<< HEAD
     exportlist = [
-=======
-
-    for toolchain, target in [
             ('zip', 'LPC1768'),
             
->>>>>>> 16156f52
             ('emblocks', 'LPC1768'),
             ('emblocks', 'LPC1549'),
             ('emblocks', 'LPC1114'),
@@ -163,12 +158,9 @@
             ('gcc_arm', 'LPC11U35_501'),
             ('gcc_arm', 'LPCCAPPUCCINO'),
             ('gcc_arm', 'LPC2368'),
-<<<<<<< HEAD
             ('gcc_arm', 'LPC2460'),
-=======
             ('gcc_arm', 'LPC824'),
             ('gcc_arm', 'SSCI824'),
->>>>>>> 16156f52
 
             ('gcc_arm', 'STM32F407'),
             ('gcc_arm', 'DISCO_F100RB'),
@@ -212,20 +204,12 @@
             ('iar', 'MAXWSNENV'),
             ('iar', 'MAX32600MBED'),
 
-<<<<<<< HEAD
-            (None, None) ]
-#   print exportlist
+            # Removed following item to avoid script error
+            #(None, None),
     test_export('gcc_arm', 'LPC2460')
     for (toolchain, target) in exportlist :
 	print '\n=== Exporting to "%s::%s" ===' % (toolchain, target)
 	test_export(toolchain, target)
-=======
-            # Removed following item to avoid script error
-            #(None, None),
-        ]:
-        print '\n=== Exporting to "%s::%s" ===' % (toolchain, target)
-        test_export(toolchain, target)
->>>>>>> 16156f52
 
     print "\n=== Test error messages ==="
     test_export('lpcxpresso', 'LPC11U24', expected_error='lpcxpresso')