"""
mbed SDK
Copyright (c) 2011-2013 ARM Limited

Licensed under the Apache License, Version 2.0 (the "License");
you may not use this file except in compliance with the License.
You may obtain a copy of the License at

    http://www.apache.org/licenses/LICENSE-2.0

Unless required by applicable law or agreed to in writing, software
distributed under the License is distributed on an "AS IS" BASIS,
WITHOUT WARRANTIES OR CONDITIONS OF ANY KIND, either express or implied.
See the License for the specific language governing permissions and
limitations under the License.
"""
from os.path import basename, join, dirname
from project_generator_definitions.definitions import ProGenDef

from tools.export.exporters import Exporter
from tools.targets import TARGET_MAP, TARGET_NAMES
from tools.settings import ARM_INC

# If you wish to add a new target, add it to project_generator_definitions, and then
# define progen_target name in the target class (`` self.progen_target = 'my_target_name' ``)
# There are 2 default mbed templates (predefined settings) uvision.uvproj and uvproj_microlib.uvproj.tmpl
class Uvision4(Exporter):
    """
    Exporter class for uvision. This class uses project generator.
    """
    # These 2 are currently for exporters backward compatiblity
    NAME = 'uVision4'
    TOOLCHAIN = 'ARM'
    # PROGEN_ACTIVE contains information for exporter scripts that this is using progen
    PROGEN_ACTIVE = True

    MBED_CONFIG_HEADER_SUPPORTED = True

    @property
    def TARGETS(self):
        if not hasattr(self, "_targets_supported"):
            self._targets_supported = []
            for target in TARGET_NAMES:
                try:
                    if (ProGenDef('uvision').is_supported(str(TARGET_MAP[target])) or
                        ProGenDef('uvision').is_supported(TARGET_MAP[target].progen['target'])):
                        self._targets_supported.append(target)
                except AttributeError:
                    # target is not supported yet
                    continue
        return self._targets_supported

    def get_toolchain(self):
        return TARGET_MAP[self.target].default_toolchain

    def generate(self, progen_build=False):
        """ Generates the project files """
        project_data = self.progen_get_project_data()
        tool_specific = {}
        # Expand tool specific settings by uvision specific settings which are required
        try:
            if TARGET_MAP[self.target].progen['uvision']['template']:
                tool_specific['uvision'] = TARGET_MAP[self.target].progen['uvision']
        except KeyError:
            # use default template
            # by the mbed projects
            tool_specific['uvision'] = {
                    'template': [join(dirname(__file__),  'uvision.uvproj.tmpl')],
            }

        project_data['tool_specific'] = {}
        project_data['tool_specific'].update(tool_specific)

        # get flags from toolchain and apply
        project_data['tool_specific']['uvision']['misc'] = {}
        # asm flags only, common are not valid within uvision project, they are armcc specific
        project_data['tool_specific']['uvision']['misc']['asm_flags'] = list(set(self.progen_flags['asm_flags']))
        # cxx flags included, as uvision have them all in one tab
        project_data['tool_specific']['uvision']['misc']['c_flags'] = list(set(self.progen_flags['common_flags'] + self.progen_flags['c_flags'] + self.progen_flags['cxx_flags']))
        # not compatible with c99 flag set in the template
        project_data['tool_specific']['uvision']['misc']['c_flags'].remove("--c99")
        # ARM_INC is by default as system inclusion, not required for exported project
        project_data['tool_specific']['uvision']['misc']['c_flags'].remove("-I \""+ARM_INC+"\"")
        # cpp is not required as it's implicit for cpp files
        project_data['tool_specific']['uvision']['misc']['c_flags'].remove("--cpp")
        # we want no-vla for only cxx, but it's also applied for C in IDE, thus we remove it
        project_data['tool_specific']['uvision']['misc']['c_flags'].remove("--no_vla")
        project_data['tool_specific']['uvision']['misc']['ld_flags'] = self.progen_flags['ld_flags']

        i = 0
        for macro in project_data['common']['macros']:
            # armasm does not like floating numbers in macros, timestamp to int
            if macro.startswith('MBED_BUILD_TIMESTAMP'):
                timestamp = macro[len('MBED_BUILD_TIMESTAMP='):]
                project_data['common']['macros'][i] = 'MBED_BUILD_TIMESTAMP=' + str(int(float(timestamp)))
            # armasm does not even accept MACRO=string
            if macro.startswith('MBED_USERNAME'):
                project_data['common']['macros'].pop(i)
            i += 1
        project_data['common']['macros'].append('__ASSERT_MSG')
<<<<<<< HEAD
        project_data['common']['build_dir'] = project_data['common']['build_dir'] + '\\' + 'uvision4'
        self.progen_gen_file('uvision', project_data)
=======
        project_data['common']['build_dir'] = join(project_data['common']['build_dir'], 'uvision4')
        if progen_build:
            self.progen_gen_file('uvision', project_data, True)
        else:
            self.progen_gen_file('uvision', project_data)
>>>>>>> 9626ef34
<|MERGE_RESOLUTION|>--- conflicted
+++ resolved
@@ -98,13 +98,8 @@
                 project_data['common']['macros'].pop(i)
             i += 1
         project_data['common']['macros'].append('__ASSERT_MSG')
-<<<<<<< HEAD
         project_data['common']['build_dir'] = project_data['common']['build_dir'] + '\\' + 'uvision4'
-        self.progen_gen_file('uvision', project_data)
-=======
-        project_data['common']['build_dir'] = join(project_data['common']['build_dir'], 'uvision4')
         if progen_build:
             self.progen_gen_file('uvision', project_data, True)
         else:
-            self.progen_gen_file('uvision', project_data)
->>>>>>> 9626ef34
+            self.progen_gen_file('uvision', project_data)